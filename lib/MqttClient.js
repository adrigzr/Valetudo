--- conflicted
+++ resolved
@@ -1,11 +1,7 @@
 const fs = require("fs");
 const mqtt = require("mqtt");
-<<<<<<< HEAD
 const Roborock = require("./devices/Roborock");
-=======
-const Vacuum = require("./miio/Vacuum");
 const Logger = require("./Logger");
->>>>>>> c06c06ab
 
 const MQTT_COMMANDS = {
     START: "start",
