--- conflicted
+++ resolved
@@ -1,11 +1,7 @@
 // @ts-check
 const fs = require("fs");
 const mqtt = require("mqtt");
-<<<<<<< HEAD
 const Roborock = require("./devices/Roborock");
-=======
-const Vacuum = require("./miio/Vacuum");
->>>>>>> 3c104225
 
 const MQTT_COMMANDS = {
     START: "start",
