
const express = require("express");
const http = require("http");
const compression = require("compression");
const path = require("path");
const fs = require("fs");
const spawnSync = require("child_process").spawnSync;
const zlib = require("zlib");
const crypto = require("crypto");
const bodyParser = require("body-parser");
const WebSocket = require("ws");
const dynamicMiddleware = require("express-dynamic-middleware");
const basicAuth = require("express-basic-auth");
const multer = require("multer");
<<<<<<< HEAD
const DummyCloud = require("../miio/Dummycloud");
const Roborock = require("../devices/Roborock");
=======

const RRMapParser = require("../RRMapParser");
const Vacuum = require("../miio/Vacuum");
const Logger = require("../Logger");
>>>>>>> c06c06ab

const upload = multer({ dest: "/mnt/data/valetudo/uploads" });

/**
 *
 * @param options {object}
<<<<<<< HEAD
 * @param options.vacuum {Roborock} (actually a MiioVacuum, but that's not complete yet)
=======
 * @param options.vacuum {Vacuum}
>>>>>>> c06c06ab
 * @param options.port {number}
 * @param options.configuration {Configuration}
 * @param options.events {EventEmitter}
 * @param options.map {MapDTO}
<<<<<<< HEAD
 * @param options.sshManager {sshManager}
 * @param options.model {Model}
 * @param options.cloudKey {Buffer} required to sign /gslb responses
=======
 * @param options.sshManager {SSHManager}
>>>>>>> c06c06ab
 * @constructor
 */
const WebServer = function (options) {
    const self = this;

    this.vacuum = options.vacuum;
    this.port = options.port;
    this.configuration = options.configuration;
    this.events = options.events;
    this.sshManager = options.sshManager;
    this.cloudKey = options.cloudKey;
    this.model = options.model;

    this.map = options.map;

    this.mapUploadInProgress = false;
    this.basicAuthInUse = false;
    this.app = express();
    this.app.use(compression());
    this.app.use(bodyParser.json());

    this.uploadLocation = "/mnt/data/valetudo/uploads";
    fs.readdir(this.uploadLocation, (err, files) => {
        if(!err){ //remove all previous uploads
            for (const file of files) {
                fs.unlink(path.join(this.uploadLocation, file), (rmerr) => {});
            }
        }
    });

    const basicAuthUnauthorizedResponse = function(req) {
        return req.auth ? ("Credentials \"" + req.auth.user + ":" + req.auth.password + "\" rejected") : "No credentials provided";
    };

    const basicAuthMiddleware = basicAuth({authorizer: function(username, password) {
        const userMatches = basicAuth.safeCompare(username, self.configuration.get("httpAuth").username);
        const passwordMatches = basicAuth.safeCompare(password, self.configuration.get("httpAuth").password);
        return userMatches && passwordMatches;
    }, challenge: true, unauthorizedResponse: basicAuthUnauthorizedResponse});

    const authMiddleware = function(req, res, next) {
        if (["127.0.0.1", "::1", "::ffff:127.0.0.1"].includes(req.ip)) {
            // Allow requests from localhost
            next();
        } else {
            // Authenticate other ones
            try {
                basicAuthMiddleware(req, res, next);
            } catch (e) { /* basicAuth throws [ERR_HTTP_HEADERS_SENT] here if invalid credentials are sent */ }
        }
    };
    const dynamicAuth = dynamicMiddleware.create([]);
    this.app.use(dynamicAuth.handle());

    if (this.configuration.get("httpAuth").enabled) {
        dynamicAuth.use(authMiddleware);
        this.basicAuthInUse = true;
    }

    this.app.put("/api/miio/map_upload_handler", (req, res) => {
        console.debug("map_upload_handler", req.query);
        if(!self.mapUploadInProgress) {
            self.mapUploadInProgress = true;

            var data = [];
            req.on("data", chunk => data.push(chunk));

            req.on("end", () => {
                const uploadedGzippedMapData = Buffer.concat(data);
                // save data for debugging
                // fs.writeFile("/tmp/mapdata", uploadedGzippedMapData, (err) => console.warn(err));
                this.vacuum.preprocessMap(uploadedGzippedMapData, (err, data) => {
                    const dataToHash = data.length > 48 ? data.slice(20, data.length - 29) : data; //strip index,sequence + digest
                    const hashOfNewMap = crypto.createHash("sha1").update(dataToHash).digest("base64");

                    if(hashOfNewMap !== self.map.hash) {
                        if (!err) {
                            const parsedMap = this.vacuum.parseMap(data);

                            self.mapUploadInProgress = false;

                            if (parsedMap !== null) {
                                self.map.parsedData = parsedMap;
                                self.map.hash = hashOfNewMap;

                                self.events.emit("valetudo.map");
                            }
                        } else {
                            self.mapUploadInProgress = false;
                        }
                    } else {
                        self.mapUploadInProgress = false;
                    }
                });
                res.sendStatus(200);
            });
        } else {
            //This prevents valetudo from leaking memory
            res.end();
            req.connection.destroy();
        }
    });

    this.app.get("/api/capabilities", (req, res) => {
        res.json(this.model.getCapabilities());
    });

    this.app.get("/api/current_status", function (req, res) { //TODO: use cloud interface?
        self.vacuum.getCurrentStatus(function (err, data) {
            if (err) {
                res.status(500).send(err.toString());
            } else {
                res.json(data);
            }
        });
    });

    this.app.get("/api/consumable_status", function (req, res) {
        self.vacuum.getConsumableStatus(function (err, data) {
            if (err) {
                res.status(500).send(err.toString());
            } else {
                self.vacuum.getCleanSummary(function (err, data2) {
                    if (err) {
                        res.status(500).send(err.toString());
                    } else {
                        res.json({
                            consumables: data,
                            summary: data2
                        });
                    }
                });
            }
        });
    });

    this.app.get("/api/get_fw_version", function (req, res) {
        fs.readFile("/etc/os-release", function (err, data) {
            if (err) {
                res.status(500).send(err.toString());
            } else {
                const extractedOsRelease = data.toString().match(WebServer.OS_RELEASE_FW_REGEX);
                if (extractedOsRelease) {
                    const splittedFw = extractedOsRelease[11].split("_");
                    //determine package.json
                    var rootDirectory = path.resolve(__dirname, "../..");
                    var packageContent = fs.readFileSync(rootDirectory + "/package.json");
                    var valetudoVersion = "?"; //Could not read ../package.json
                    if (packageContent) {
                        valetudoVersion = JSON.parse(packageContent).version;
                    }
                    //return result
                    res.json({
                        version: splittedFw[0],
                        build: splittedFw[1],
                        valetudoVersion
                    });
                }
            }
        });
    });

    this.app.get("/api/get_app_locale", function (req, res) {
        self.vacuum.getAppLocale(function (err, data) {
            if (err) {
                res.status(500).send(err.toString());
            } else {
                res.json(data);
            }
        });
    });

    this.app.get("/api/wifi_status", function (req, res) {
        /*
            root@rockrobo:~# iw
            Usage:  iw [options] command
            Do NOT screenscrape this tool, we don't consider its output stable.

            :-)
         */

        const wifiConnection = {
            connected: false,
            connection_info: {
                bssid: null,
                ssid: null,
                freq: null,
                signal: null,
                tx_bitrate: null
            }
        };

        const iwOutput = spawnSync("iw", ["dev", "wlan0", "link"]).stdout;
        if (iwOutput) {
            const extractedWifiData = iwOutput.toString().match(WebServer.WIFI_CONNECTED_IW_REGEX);
            if (extractedWifiData) {
                wifiConnection.connected = true;

                wifiConnection.connection_info.bssid = extractedWifiData[1];
                wifiConnection.connection_info.ssid = extractedWifiData[2];
                wifiConnection.connection_info.freq = extractedWifiData[3];
                wifiConnection.connection_info.signal = extractedWifiData[4];
                wifiConnection.connection_info.tx_bitrate = extractedWifiData[5];
            }
        }

        res.json(wifiConnection);
    });

    this.app.get("/api/timers", function (req, res) {
        self.vacuum.getTimers(function (err, data) {
            if (err) {
                res.status(500).send(err.toString());
            } else {
                res.json(data);
            }
        });
    });

    this.app.post("/api/timers", function (req, res) {
        if (req.body && req.body.cron) {
            self.vacuum.addTimer(req.body.cron, function (err, data) {
                if (err) {
                    res.status(500).send(err.toString());
                } else {
                    res.json(data);
                }
            });
        } else {
            res.status(400).send("invalid request");
        }
    });

    this.app.put("/api/timers/:timerID", function (req, res) {
        if (req.body && req.body.enabled !== undefined) {
            self.vacuum.toggleTimer(req.params.timerID, req.body.enabled, function (err, data) {
                if (err) {
                    res.status(500).send(err.toString());
                } else {
                    res.json(data);
                }
            });
        } else {
            res.status(400).send("Invalid request");
        }
    });

    this.app.delete("/api/timers/:timerID", function (req, res) {
        self.vacuum.deleteTimer(req.params.timerID, function (err, data) {
            if (err) {
                res.status(500).send(err.toString());
            } else {
                res.json(data);
            }
        });
    });

    this.app.get("/api/get_dnd", function (req, res) {
        self.vacuum.getDndTimer(function (err, data) {
            if (err) {
                res.status(500).send(err.toString());
            } else {
                res.json(data);
            }
        });
    });

    this.app.post("/api/set_dnd", function (req, res) {
        if (req.body && req.body.start_hour && req.body.start_minute && req.body.end_hour && req.body.end_minute) {
            self.vacuum.setDndTimer(req.body.start_hour, req.body.start_minute, req.body.end_hour, req.body.end_minute, function (err, data) {
                if (err) {
                    res.status(500).send(err.toString());
                } else {
                    res.json(data);
                }
            });
        } else {
            res.status(400).send("invalid request");
        }
    });

    this.app.put("/api/delete_dnd", function (req, res) {
        self.vacuum.deleteDndTimer(function (err, data) {
            if (err) {
                res.status(500).send(err.toString());
            } else {
                res.json(data);
            }
        });
    });

    this.app.get("/api/get_timezone", function (req, res) {
        self.vacuum.getTimezone(function (err, data) {
            if (err) {
                res.status(500).send(err.toString());
            } else {
                res.json(data);
            }
        });
    });

    this.app.post("/api/set_timezone", function (req, res) {
        if (req.body && req.body.new_zone) {
            self.vacuum.setTimezone(req.body.new_zone, function (err, data) {
                if (err) {
                    res.status(500).send(err.toString());
                } else {
                    res.json(data);
                }
            });
        } else {
            res.status(400).send("invalid request");
        }
    });

    this.app.get("/api/clean_summary", function (req, res) {
        if (req.body) {
            self.vacuum.getCleanSummary(function (err, data) {
                if (err) {
                    res.status(500).send(err.toString());
                } else {
                    res.json(data);
                }
            });
        } else {
            res.status(400).send("Invalid request");
        }
    });

    this.app.put("/api/clean_record", function (req, res) {
        if (req.body && req.body.recordId) {
            self.vacuum.getCleanRecord(req.body.recordId, function (err, data) {
                if (err) {
                    res.status(500).send(err.toString());
                } else {
                    //TODO: validate data from robot. Don't just hope that the array contains what we expect
                    //TODO: Maybe move validation to Vacuum.js and trust the data here
                    /*
                     * Positions in array:
                     * 0: startTS(sec)
                     * 1: endTS(sec)
                     * 2: duration(sec)
                     * 3: square-meter
                     * 4: errorCode
                     * 5: finishedFlag
                     */
                    res.json({
                        startTime: data[0][0] * 1000, // convert to ms
                        endTime: data[0][1] * 1000,   // convert to ms
                        duration: data[0][2],
                        area: data[0][3],
                        errorCode: data[0][4],
                        errorDescription: Roborock.GET_ERROR_CODE_DESCRIPTION(data[0][4]),
                        finishedFlag: (data[0][5] === 1)
                    });
                }
            });
        } else {
            res.status(400).send("Invalid request");
        }
    });

    this.app.put("/api/start_cleaning", function (req, res) {
        self.vacuum.getCurrentStatus(function (err, data) {
            if (err) {
                res.status(500).send(err.toString());
                return;
            }

            if (data.in_cleaning === 2 && data.state === 10) {
                self.vacuum.resumeCleaningZone((err, data) => {
                    if (err) {
                        res.status(500).send(err.toString());
                    } else {
                        res.json(data);
                    }
                });
            } else {
                self.vacuum.startCleaning((err, data) => {
                    if (err) {
                        res.status(500).send(err.toString());
                    } else {
                        res.json(data);
                    }
                });
            }
        });
    });

    this.app.put("/api/pause_cleaning", function (req, res) {
        self.vacuum.pauseCleaning(function (err, data) {
            if (err) {
                res.status(500).send(err.toString());
            } else {
                res.json(data);
            }
        });
    });

    this.app.put("/api/stop_cleaning", function (req, res) {
        self.vacuum.stopCleaning(function (err, data) {
            if (err) {
                res.status(500).send(err.toString());
            } else {
                res.json(data);
            }
        });
    });

    this.app.put("/api/set_lab_status", function (req, res) {
        if (req.body && req.body.lab_status !== undefined) {
            self.vacuum.setLabStatus(req.body.lab_status, function (err, data) {
                if (err) {
                    res.status(500).send(err.toString());
                } else {
                    res.json({message: "ok"});
                }
            });
        } else {
            res.status(400).send("lab_status missing");
        }
    });

    this.app.put("/api/reset_map", function (req, res) {
        self.vacuum.resetMap(function (err, data) {
            if (err) {
                res.status(500).send(err.toString());
            } else {
                res.json({message: "ok"});
            }
        });
    });

    this.app.put("/api/go_to", function (req, res) {
        if (req.body && req.body.x !== undefined && req.body.y !== undefined) {
            self.vacuum.goTo(req.body.x, req.body.y, function (err, data) {
                if (err) {
                    res.status(500).send(err.toString());
                } else {
                    res.json(data);
                }
            });
        } else {
            res.status(400).send("coordinates missing");
        }
    });

    this.app.put("/api/start_cleaning_zone_by_coords", function (req, res) {
        if (req.body) {
            self.vacuum.startCleaningZoneByCoords(req.body, function (err, data) {
                if (err) {
                    res.status(500).send(err.toString());
                } else {
                    res.json(data);
                }
            });
        } else {
            res.status(400).send("coordinates missing");
        }
    });

    /* New function with support of current zone cleanup */
    this.app.put("/api/start_cleaning_zone_by_name", function (req, res) {
        if (req.body) {
            self.vacuum.startCleaningZoneByName(req.body, function (err, data) {
                if (err) {
                    res.status(500).send(err.toString());
                } else {
                    res.json(data);
                }
            });
        } else {
            res.status(400).send("coordinates missing");
        }
    });

    this.app.get("/api/zones", function (req, res) {
        // Todo: rename areas to zones in config
        const zones = self.configuration.get("areas");

        res.json(zones.map(zone => ({
            name: zone[0],
            coordinates: zone[1]
        })));
    });

    this.app.put("/api/zones", function (req, res) {
        if(req.body && Array.isArray(req.body)) {
            // Todo: Extended validation
            const zones = req.body.map(zone => [
                zone.name,
                zone.coordinates
            ]);
            self.configuration.set("areas", zones);
            res.status(201).json({message: "ok"});
        } else {
            res.status(400).send({message: "bad request body"});
        }
    });

    this.app.get("/api/http_auth_config", function (req, res) {
        res.json({...self.configuration.get("httpAuth"), password: ""});
    });

    this.app.put("/api/http_auth_config", function (req, res) {
        if(req.body && typeof req.body === "object" && typeof req.body.enabled === "boolean" && typeof req.body.username === "string" && typeof req.body.password === "string") {
            let pass = req.body.password;
            if (!pass) {
                // Don't set password to empty string, keep old one
                pass = self.configuration.get("httpAuth").password;
            }
            self.configuration.set("httpAuth", {
                enabled: req.body.enabled,
                username: req.body.username,
                password: pass,
            });
            if (self.basicAuthInUse && !req.body.enabled) {
                dynamicAuth.unuse(authMiddleware);
                self.basicAuthInUse = false;
            } else if (!self.basicAuthInUse && req.body.enabled) {
                dynamicAuth.use(authMiddleware);
                self.basicAuthInUse = true;
            }
            res.status(201).json({message: "ok"});
        } else {
            res.status(400).send({message: "bad request body"});
        }
    });

    this.app.put("/api/persistent_data", function (req, res) {
        if( req.body !== undefined
            && Array.isArray(req.body.virtual_walls)
            && Array.isArray(req.body.no_go_areas)
        ) {
            const persistentData = [
                ...req.body.no_go_areas.map(area => [0, ...area]),
                ...req.body.virtual_walls.map(wall => [1, ...wall])
            ];

            if (self.vacuum.model === "roborock.vacuum.s5") { //TODO: Move these magic strings to somewhere else
                self.vacuum.savePersistentData(persistentData, function(err) {
                    if(err) {
                        res.status(500).json(err);
                    } else {
                        res.status(201).json({message: "ok"});
                    }
                });
            } else {
                res.status(501).send({message: "saving persistentData is supported only on Roborock S50/55"});
            }
        } else {
            res.status(400).send({message: "bad request body. Should look like { \"virtual_walls\": [], \"no_go_areas\": []}"});
        }
    });

    this.app.get("/api/spots", function (req, res) {
        const spots = self.configuration.get("spots");

        res.json(spots.map(spot => ({
            name: spot[0],
            coordinates: [spot[1], spot[2]]
        })));
    });

    this.app.put("/api/spots", function (req, res) {
        if(req.body && Array.isArray(req.body)) {
            // Todo: Extended validation
            const spots = req.body.map(spot => [
                spot.name,
                ...spot.coordinates
            ]);
            self.configuration.set("spots", spots);
            res.status(201).json({message: "ok"});
        } else {
            res.status(400).send({message: "bad request body"});
        }
    });

    this.app.get("/api/get_config", function (req, res) {
        const config = self.configuration.getAll();
        res.json(config);
    });

    this.app.put("/api/fanspeed", function (req, res) {
        if (req.body && req.body.speed && req.body.speed <= 105 && req.body.speed >= 0) {
            self.vacuum.setFanSpeed(req.body.speed, function (err, data) {
                if (err) {
                    res.status(500).send(err.toString());
                } else {
                    res.json(data);
                }
            });
        } else {
            res.status(400).send("Invalid speed");
        }
    });

    this.app.put("/api/set_sound_volume", function (req, res) {
        if (req.body && req.body.volume && req.body.volume <= 100 && req.body.volume >= 0) {
            self.vacuum.setSoundVolume(req.body.volume, function (err, data) {
                if (err) {
                    res.status(500).send(err.toString());
                } else {
                    res.json(data);
                }
            });
        } else {
            res.status(400).send("Invalid sound volume");
        }
    });

    this.app.get("/api/get_sound_volume", function (req, res) {
        self.vacuum.getSoundVolume(function (err, data) {
            if (err) {
                res.status(500).send(err.toString());
            } else {
                res.json(data);
            }
        });
    });

    this.app.put("/api/test_sound_volume", function (req, res) {
        self.vacuum.testSoundVolume(function (err, data) {
            if (err) {
                res.status(500).send(err.toString());
            } else {
                res.json(data);
            }
        });
    });

    this.app.put("/api/set_ssh_keys", function (req, res) {
        if (!self.configuration.get("allowSSHKeyUpload")) return res.status(403).send("Forbidden");
        if (req.body && req.body.keys && typeof req.body.keys === "string") {
            self.sshManager.setSSHKeys(req.body.keys, function (err, data) {
                if (err) {
                    res.status(500).send(err.toString());
                } else {
                    res.json(data);
                }
            });
        } else {
            res.status(400).send("Invalid request");
        }
    });

    this.app.get("/api/get_ssh_keys", function (req, res) {
        if (!self.configuration.get("allowSSHKeyUpload")) return res.status(403).send("Forbidden");
        self.sshManager.getSSHKeys(function (err, data) {
            if (err) {
                res.status(500).send(err.toString());
            } else {
                res.json(data);
            }
        });
    });

    this.app.put("/api/ssh_keys_permanently_disable", function (req, res) {
        if (req.body && req.body.confirmation && typeof req.body.confirmation === "string" && req.body.confirmation === "confirm") {
            self.configuration.set("allowSSHKeyUpload", false);
            res.json("success");
        } else {
            res.status(400).send("Invalid request");
        }
    });

    this.app.put("/api/wifi_configuration", function (req, res) {
        if (req.body && req.body.ssid && req.body.password) {
            self.vacuum.configureWifi(req.body.ssid, req.body.password, function (err, data) {
                if (err) {
                    res.status(500).send(err.toString());
                } else {
                    res.json(data);
                }
            });
        } else {
            res.status(400).send("Invalid wifi configuration");
        }
    });

    this.app.put("/api/reset_consumable", function (req, res) {
        if (req.body && typeof req.body.consumable === "string") {
            self.vacuum.resetConsumable(req.body.consumable, function (err, data) {
                if (err) {
                    res.status(500).send(err.toString());
                } else {
                    res.json(data);
                }
            });
        } else {
            res.status(400).send("Invalid request");
        }
    });

    this.app.put("/api/find_robot", function (req, res) {
        self.vacuum.findRobot(function (err, data) {
            if (err) {
                res.status(500).send(err.toString());
            } else {
                res.json(data);
            }
        });
    });

    this.app.put("/api/drive_home", function(req, res) {
        self.vacuum.driveHome().then((data) => res.json(data[0]),
            (err) => res.status(500).send(err && err.toString()));
    });

    this.app.put("/api/spot_clean", function (req, res) {
        self.vacuum.spotClean(function (err, data) {
            if (err) {
                res.status(500).send(err.toString());
            } else {
                res.json(data);
            }
        });
    });
    this.app.put("/api/start_manual_control", function (req, res) {
        self.vacuum.startManualControl(function (err, data) {
            if (err) {
                res.status(500).send(err.toString());
            } else {
                res.json(data);
            }
        });
    });

    this.app.put("/api/stop_manual_control", function (req, res) {
        self.vacuum.stopManualControl(function (err, data) {
            if (err) {
                res.status(500).send(err.toString());
            } else {
                res.json(data);
            }
        });
    });

    this.app.put("/api/set_manual_control", function (req, res) {
        if (req.body && req.body.angle !== undefined && req.body.velocity !== undefined
            && req.body.duration !== undefined && req.body.sequenceId !== undefined) {
            self.vacuum.setManualControl(req.body.angle, req.body.velocity, req.body.duration, req.body.sequenceId, function (err, data) {
                if (err) {
                    res.status(500).send(err.toString());
                } else {
                    res.json(data);
                }
            });
        }
    });

    this.app.get("/api/get_carpet_mode", function (req, res) {
        self.vacuum.getCarpetMode(function (err, data) {
            if (err) {
                res.status(500).send(err.toString());
            } else {
                res.json(data);
            }
        });
    });

    this.app.put("/api/set_carpet_mode", function (req, res) {
        if (req.body && req.body.enable !== undefined && req.body.current_integral !== undefined && req.body.current_low !== undefined
            && req.body.current_high !== undefined && req.body.stall_time !== undefined) {
            self.vacuum.setCarpetMode(req.body.enable, req.body.current_integral, req.body.current_low, req.body.current_high, req.body.stall_time, function (err, data) {
                if (err) {
                    res.status(500).send(err.toString());
                } else {
                    res.json(data);
                }
            });
        }
    });

    this.app.post("/api/install_voice_pack", upload.single("file"), function (req, res) {
        if(req.file){

            //Remove old uploads
            for (const file of fs.readdirSync(self.uploadLocation)) {
                if(file.endsWith(".pkg"))
                    fs.unlink(path.join(self.uploadLocation, file), rmerr => {});
            }

            var tmpname = path.join(self.uploadLocation, path.basename(req.file.path) + ".pkg");
            fs.rename(req.file.path, tmpname, function (errFs){
                if(errFs){
                    res.status(500).send(errFs.toString());
                    fs.unlink(req.file.path, (delerr) => {});
                }else{
                    var vps = fs.createReadStream(tmpname);
                    var hash = crypto.createHash("md5").setEncoding("hex");

                    hash.on("finish", function() {
                        self.vacuum.installVoicePack("file://" + tmpname, hash.read(), function (err, data) {
                            if (err) {
                                res.status(500).send(err.toString());
                            } else {
                                res.status(200).send(data);
                            }
                        });
                    });

                    vps.pipe(hash);

                    //Remove the file after 2 minutes
                    setTimeout(() => {
                        fs.exists(tmpname, (exists) => {
                            if(exists){
                                fs.unlink(tmpname, (delerr) => {});
                            }
                        });
                    }, 60000);
                }
            });
        }else{
            res.status(400).send("Invalid request");
        }
    });

    // clang-format off
    /*
    Handle viomi load balancing requests:

    GET /gslb?tver=2&id=277962183&dm=ot.io.mi.com&timestamp=1574455630&sign=nNevMcHtzuB90okJfG9zSyPTw87u8U8HQpVNXqpVt%2Bk%3D HTTP/1.1
    Host:110.43.0.83
    User-Agent:miio-client

    {"info":{"host_list":[{"ip":"120.92.65.244","port":8053},{"ip":"120.92.142.94","port":8053},{"ip":"58.83.177.237","port":8053},{"ip":"58.83.177.239","port":8053},{"ip":"58.83.177.236","port":8053},{"ip":"120.92.65.242","port":8053}],"enable":1},"sign":"NxPNmsa8eh2/Y6OdJKoEaEonR6Lvrw5CkV5+mnpZois=","timestamp":"1574455630"}
    */
    // clang-format on
    this.app.get("/gslb", (req, res) => {
        const dummycloudIP = this.configuration.get("dummycloud").spoofedIP;
        const info = {"host_list": [{"ip": dummycloudIP, "port": DummyCloud.PORT}], "enable": 1};
        const signature = crypto.createHmac("sha256", this.cloudKey)
            .update(JSON.stringify(info))
            .digest("base64");
        res.status(200).send(
            {"info": info, "timestamp": req.query["timestamp"], "sign": signature});
    });

    this.app.get("/api/install_voice_pack_status", function(req, res){
        self.vacuum.getVoicePackInstallationStatus(function(err, data){
            if(err){
                res.status(500).send(err.toString());
            }else{
                res.status(200).send(data[0]);
            }
        });
    });

    this.app.get("/api/map/latest", function (req, res) {
        res.json(self.map.parsedData);
    });

    this.app.get("/api/token", (req, res) => {
        res.json(this.vacuum.getTokens());
    });

    this.app.use(express.static(path.join(__dirname, "../..", "client")));
    const server = http.createServer(this.app);

    const wss = new WebSocket.Server({ server });

    //function to catch alive ws
    function heartbeat() {
        this.isAlive = true;
    }

    function noop() {}

    self.events.on("valetudo.map", () => {
        // don't need to compress anything if all clients are still in progress
        if (!Array.from(wss.clients).some(ws => !ws.mapUploadInProgress)) {
            return;
        }
        // zlib compression on map.parsedData allows to send up to 5x times less data via the network
        zlib.deflate(JSON.stringify(self.map.parsedData), (err, buf) => {
            //Too many connected clients might cause valetudo to go OOM
            //If this is the case, we should limit the amount of concurrent responses
            //However for now, it should be sufficient to just limit the concurrent responses per client to one
            if (!err)
                wss.clients.forEach(function each(ws) {
                    if (!ws.mapUploadInProgress) {
                        ws.mapUploadInProgress = true;

                        ws.send(buf, function () {
                            ws.mapUploadInProgress = false;
                        });
                    }
                });
        });
    });

    setInterval(function () {
        wss.clients.forEach(function each(ws) {
            //terminate inactive ws
            if (ws.isAlive === false) return ws.terminate();

            //mark ws as inactive
            ws.isAlive = false;
            //ask ws to send a pong to be marked as active
            ws.ping(noop);
            ws.send("", noop);
            /**
             * We have to send both, since ping is a browser feature which the client can't see
             * To reconnect the client, we do however need to see if we're still connected
             */
        });
    }, 2000);

    wss.on("connection", (ws) => {
        //set ws as alive
        ws.isAlive = true;
        //attach pong function
        ws.on("pong", heartbeat);

        if (self.map.parsedData) {
            zlib.deflate(JSON.stringify(self.map.parsedData), (err, buf) => {
                if (!err) {
                    ws.send(buf, noop);
                }

            });
        }
    });

    server.listen(this.port, function () {
        Logger.info("Webserver running on port", self.port);
    });
    this.webserver = server;
};

//This is the sole reason why I've bought a 21:9 monitor
WebServer.WIFI_CONNECTED_IW_REGEX = /^Connected to ([0-9a-f]{2}:[0-9a-f]{2}:[0-9a-f]{2}:[0-9a-f]{2}:[0-9a-f]{2}:[0-9a-f]{2})(?:.*\s*)SSID: (.*)\s*freq: ([0-9]*)\s*signal: ([-]?[0-9]* dBm)\s*tx bitrate: ([0-9.]* .*)/;
WebServer.OS_RELEASE_FW_REGEX = /^NAME=(.*)\nVERSION=(.*)\nID=(.*)\nID_LIKE=(.*)\nPRETTY_NAME=(.*)\nVERSION_ID=(.*)\nHOME_URL=(.*)\nSUPPORT_URL=(.*)\nBUG_REPORT_URL=(.*)\n(ROCKROBO|ROBOROCK)_VERSION=(.*)/;

/**
 * Shutdown webserver
 * @return {Promise<void>}
 */
WebServer.prototype.shutdown = function() {
    return new Promise((resolve, reject) => {
        Logger.debug("Webserver shutdown in progress...");

        //closing the server
        this.webserver.close(() => {
            Logger.debug("Webserver shutdown done");
            resolve();
        });
    });
};

module.exports = WebServer;<|MERGE_RESOLUTION|>--- conflicted
+++ resolved
@@ -12,37 +12,23 @@
 const dynamicMiddleware = require("express-dynamic-middleware");
 const basicAuth = require("express-basic-auth");
 const multer = require("multer");
-<<<<<<< HEAD
 const DummyCloud = require("../miio/Dummycloud");
 const Roborock = require("../devices/Roborock");
-=======
-
-const RRMapParser = require("../RRMapParser");
-const Vacuum = require("../miio/Vacuum");
 const Logger = require("../Logger");
->>>>>>> c06c06ab
 
 const upload = multer({ dest: "/mnt/data/valetudo/uploads" });
 
 /**
  *
  * @param options {object}
-<<<<<<< HEAD
  * @param options.vacuum {Roborock} (actually a MiioVacuum, but that's not complete yet)
-=======
- * @param options.vacuum {Vacuum}
->>>>>>> c06c06ab
  * @param options.port {number}
  * @param options.configuration {Configuration}
  * @param options.events {EventEmitter}
  * @param options.map {MapDTO}
-<<<<<<< HEAD
- * @param options.sshManager {sshManager}
+ * @param options.sshManager {SSHManager}
  * @param options.model {Model}
  * @param options.cloudKey {Buffer} required to sign /gslb responses
-=======
- * @param options.sshManager {SSHManager}
->>>>>>> c06c06ab
  * @constructor
  */
 const WebServer = function (options) {
@@ -969,8 +955,8 @@
         }
     });
 
-    server.listen(this.port, function () {
-        Logger.info("Webserver running on port", self.port);
+    server.listen(this.port, function() {
+        Logger.info("Webserver running on port", self.port); 
     });
     this.webserver = server;
 };
