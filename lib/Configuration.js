--- conflicted
+++ resolved
@@ -2,65 +2,20 @@
 const Tools = require("./Tools");
 const path = require("path");
 const Logger = require("./Logger");
-<<<<<<< HEAD
-
-/**
- * @constructor
- */
-const Configuration = function() {
-    if (fs.existsSync("/mnt/data/")) {
-        this.location = "/mnt/data/valetudo/config.json";
-    } else if (fs.existsSync("/mnt/UDISK/")) {
-        this.location = "/mnt/UDISK/config/valetudo.json";
-    } else {
-        this.location = "develop/local/config.json";
-    }
-    this.settings = {
-        "spots": [],
-        "areas": [],
-        "mqtt": {
-            enabled: false,
-            identifier: "rockrobo",
-            topicPrefix: "valetudo",
-            autoconfPrefix: "homeassistant",
-            broker_url: "mqtt://user:pass@foobar.example",
-            provideMapData: true,
-            caPath: "",
-            qos: 0
-        },
-        "dummycloud": {
-            spoofedIP: "203.0.113.1",
-            bindIP: "127.0.0.1"
-        },
-        "httpAuth": {
-            enabled: false,
-            username: "valetudo",
-            password: "valetudo"
-        },
-        "allowSSHKeyUpload": true,
-        "map_upload_host": "http://127.0.0.1",
-        "logLevel": "info"
-    };
-
-    /* load an existing configuration file. if it is not present, create it using the default configuration */
-    if(fs.existsSync(this.location)) {
-        Logger.info("Loading configuration file:", this.location);
-
-        try {
-            this.settings = Object.assign(this.settings, JSON.parse(fs.readFileSync(this.location)));
-            this.persist();
-        } catch(e) {
-            Logger.error("Invalid configuration file!");
-            Logger.info("Writing new file using defaults");
-
-=======
 const DEFAULT_SETTINGS = require("./res/default_settings");
 
 class Configuration {
 
     constructor() {
-        this.location = process.env.VALETUDO_CONFIG ? process.env.VALETUDO_CONFIG : "/mnt/data/valetudo/config.json";
         this.settings = DEFAULT_SETTINGS;
+
+        if (fs.existsSync("/mnt/data/")) {
+            this.location = "/mnt/data/valetudo/config.json";
+        } else if (fs.existsSync("/mnt/UDISK/")) {
+            this.location = "/mnt/UDISK/config/valetudo.json";
+        } else {
+            this.location = "develop/local/config.json";
+        }
 
         /* load an existing configuration file. if it is not present, create it using the default configuration */
         if(fs.existsSync(this.location)) {
@@ -78,7 +33,6 @@
         } else {
             Logger.info("No configuration file present. Creating one at:", this.location);
             Tools.MK_DIR_PATH(path.dirname(this.location));
->>>>>>> cc422425
             this.persist();
         }
     }
